--- conflicted
+++ resolved
@@ -8,7 +8,6 @@
 from .platform import Platform
 from .platform_user import PlatformUser
 from .audit_log import AuditLog
-<<<<<<< HEAD
 from .exporter import Exporter, ExporterType, ExporterStatus
 from .exporter_configuration import ExporterConfiguration
 from .task_template import TaskTemplate, TaskActionType, TaskThresholdOperator
@@ -22,9 +21,4 @@
     "Exporter", "ExporterType", "ExporterStatus", "ExporterConfiguration",
     "TaskTemplate", "TaskActionType", "TaskThresholdOperator", 
     "TaskExecution", "TaskExecutionStatus", "Job", "JobExecution", "Notification"
-] 
-=======
-from .notification import Notification
-
-__all__ = ["Device", "DeviceStatus", "Client", "Log", "Alert", "CommandTemplate", "User", "UserLimits", "Platform", "PlatformUser", "AuditLog", "Notification"] 
->>>>>>> d4122877
+]