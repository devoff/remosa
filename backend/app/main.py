--- conflicted
+++ resolved
@@ -1,6 +1,6 @@
 from sqlalchemy import create_engine
 from sqlalchemy.ext.declarative import declarative_base
-from sqlalchemy.orm import sessionmaker
+from sqlalchemy.orm import sessionmaker, Session
 from app.core.config import settings
 from fastapi import FastAPI, HTTPException, Depends, Request
 from fastapi.middleware.cors import CORSMiddleware
@@ -13,20 +13,13 @@
 import sys
 from datetime import datetime
 from contextlib import asynccontextmanager
-from sqlalchemy.orm import Session
-
-from app.db.session import get_db
+from app.db.session import get_db, engine
 from app.db.base import Base
-from app.db.session import engine
-<<<<<<< HEAD
-from app.api.v1.endpoints import exporter_macs
-from app.api.v1.endpoints import auth, users, jobs
+from fastapi.exceptions import RequestValidationError
+from fastapi.responses import JSONResponse
+from app.api.v1.endpoints import exporter_macs, auth, users, jobs
 from .models import User, Device, Job
 from . import models
-=======
-from fastapi.exceptions import RequestValidationError
-from fastapi.responses import JSONResponse
->>>>>>> d4122877
 
 # Configure a logger for this module
 logger = logging.getLogger(__name__)
