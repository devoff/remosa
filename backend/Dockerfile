<<<<<<< HEAD
FROM python:3.10-slim

WORKDIR /app

# Устанавливаем системные зависимости для healthcheck
RUN apt-get update && apt-get install -y curl && rm -rf /var/lib/apt/lists/*

# Устанавливаем зависимости Python
COPY requirements.txt .
RUN pip install --no-cache-dir -r requirements.txt

# Копируем файлы
COPY ./app /app/app
COPY ./alembic /app/alembic
COPY ./alembic.ini /app/


# Устанавливаем PYTHONPATH
ENV PYTHONPATH=/app
ENV PATH="/usr/local/bin:$PATH"

# Запускаем миграции и сервер
CMD alembic upgrade head && uvicorn app.main:app --host 0.0.0.0 --port 8000 --proxy-headers --reload
=======
FROM python:3.10-slim

WORKDIR /app

# Устанавливаем системные зависимости для healthcheck
RUN apt-get update && apt-get install -y curl && rm -rf /var/lib/apt/lists/*

# Устанавливаем зависимости Python
COPY requirements.txt .
RUN pip install --no-cache-dir -r requirements.txt

# Копируем файлы
COPY ./app /app/app
COPY ./alembic /app/alembic
COPY ./alembic.ini /app/

# Устанавливаем PYTHONPATH
ENV PYTHONPATH=/app
ENV PATH="/usr/local/bin:$PATH"

# Запускаем миграции и сервер
CMD alembic upgrade head && uvicorn app.main:app --host 0.0.0.0 --port 8000 --proxy-headers --forwarded-allow-ips="*" --reload
>>>>>>> d4122877
<|MERGE_RESOLUTION|>--- conflicted
+++ resolved
@@ -1,28 +1,3 @@
-<<<<<<< HEAD
-FROM python:3.10-slim
-
-WORKDIR /app
-
-# Устанавливаем системные зависимости для healthcheck
-RUN apt-get update && apt-get install -y curl && rm -rf /var/lib/apt/lists/*
-
-# Устанавливаем зависимости Python
-COPY requirements.txt .
-RUN pip install --no-cache-dir -r requirements.txt
-
-# Копируем файлы
-COPY ./app /app/app
-COPY ./alembic /app/alembic
-COPY ./alembic.ini /app/
-
-
-# Устанавливаем PYTHONPATH
-ENV PYTHONPATH=/app
-ENV PATH="/usr/local/bin:$PATH"
-
-# Запускаем миграции и сервер
-CMD alembic upgrade head && uvicorn app.main:app --host 0.0.0.0 --port 8000 --proxy-headers --reload
-=======
 FROM python:3.10-slim
 
 WORKDIR /app
@@ -44,5 +19,4 @@
 ENV PATH="/usr/local/bin:$PATH"
 
 # Запускаем миграции и сервер
-CMD alembic upgrade head && uvicorn app.main:app --host 0.0.0.0 --port 8000 --proxy-headers --forwarded-allow-ips="*" --reload
->>>>>>> d4122877
+CMD alembic upgrade head && uvicorn app.main:app --host 0.0.0.0 --port 8000 --proxy-headers --forwarded-allow-ips="*" --reload